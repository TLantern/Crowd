--- conflicted
+++ resolved
@@ -8,13 +8,8 @@
 import SwiftUI
 
 struct OnboardingProfileView: View {
-<<<<<<< HEAD
-    @Binding var displayName: String
-    @Binding var campus: String
-=======
     @Binding var username: String
     @Binding var selectedCampus: String
->>>>>>> 02302173
     
     let onNext: () -> Void
     
@@ -88,7 +83,7 @@
                                 }
                             }
 
-                            TextField("Ex. Scrappy", text: $displayName)
+                            TextField("Ex. Scrappy", text: $username)
                                 .padding()
                                 .background(
                                     RoundedRectangle(cornerRadius: 20)
@@ -102,16 +97,12 @@
                                 .foregroundColor(.black.opacity(0.7))
 
                             Menu {
-                                Button("UNT") { campus = "UNT" }
-                                Button("SMU") { campus = "SMU" }
+                                Button("UNT") { selectedCampus = "UNT" }
+                                Button("SMU") { selectedCampus = "SMU" }
                             } label: {
                                 HStack {
-<<<<<<< HEAD
-                                    Text(campus)
-=======
                                     Text(selectedCampus.isEmpty ? "Campus" : selectedCampus)
                                         .foregroundColor(selectedCampus.isEmpty ? .black.opacity(0.5) : .black)
->>>>>>> 02302173
                                     Spacer()
                                     Image(systemName: "chevron.down")
                                 }
@@ -148,10 +139,7 @@
 }
 
 #Preview {
-    OnboardingProfileView(
-        displayName: .constant(""),
-        campus: .constant("UNT")
-    ) {
+    OnboardingProfileView {
         print("Next tapped")
     }
 }
