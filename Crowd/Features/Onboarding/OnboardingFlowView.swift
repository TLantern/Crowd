--- conflicted
+++ resolved
@@ -9,20 +9,12 @@
 
 struct OnboardingFlowView: View {
     @State private var currentStep: OnboardingStep = .welcome
-<<<<<<< HEAD
-    @State private var displayName: String = ""
-    @State private var campus: String = "UNT"
-    @State private var selectedInterests: [String] = []
-    @State private var isCreatingProfile = false
-    @State private var errorMessage: String?
-=======
     @State private var username: String = ""
     @State private var selectedCampus: String = ""
     @State private var selectedInterests: [String] = []
     @State private var isSaving = false
     @State private var showError = false
     @State private var errorMessage = ""
->>>>>>> 02302173
     
     let onComplete: () -> Void
     
@@ -47,13 +39,8 @@
             // Profile Setup Screen
             if currentStep == .profile {
                 OnboardingProfileView(
-<<<<<<< HEAD
-                    displayName: $displayName,
-                    campus: $campus
-=======
                     username: $username,
                     selectedCampus: $selectedCampus
->>>>>>> 02302173
                 ) {
                     withAnimation(.easeInOut(duration: 0.6)) {
                         currentStep = .interests
@@ -67,69 +54,13 @@
                 InterestsView { interests in
                     selectedInterests = interests
                     Task {
-<<<<<<< HEAD
-                        await createUserProfile()
-=======
                         await saveProfileToFirebase()
->>>>>>> 02302173
                     }
                 }
                 .transition(.opacity)
             }
             
             // Loading overlay
-<<<<<<< HEAD
-            if isCreatingProfile {
-                Color.black.opacity(0.4)
-                    .ignoresSafeArea()
-                
-                VStack(spacing: 16) {
-                    ProgressView()
-                        .scaleEffect(1.5)
-                        .tint(.white)
-                    
-                    Text("Creating your profile...")
-                        .font(.system(size: 16, weight: .medium))
-                        .foregroundColor(.white)
-                }
-                .padding(32)
-                .background(
-                    RoundedRectangle(cornerRadius: 20)
-                        .fill(.ultraThinMaterial)
-                )
-            }
-        }
-        .alert("Error", isPresented: .constant(errorMessage != nil)) {
-            Button("OK") {
-                errorMessage = nil
-            }
-        } message: {
-            if let error = errorMessage {
-                Text(error)
-            }
-        }
-    }
-    
-    private func createUserProfile() async {
-        isCreatingProfile = true
-        defer { isCreatingProfile = false }
-        
-        do {
-            let profile = try await UserProfileService.shared.createUser(
-                displayName: displayName.isEmpty ? "Guest" : displayName,
-                campus: campus,
-                interests: selectedInterests
-            )
-            
-            // Track analytics
-            AnalyticsService.shared.trackUserCreated(userId: profile.id, displayName: profile.displayName)
-            
-            // Update app state with new profile
-            await MainActor.run {
-                AppEnvironment.current.appState.sessionUser = profile
-                UserDefaults.standard.set(true, forKey: "hasCompletedOnboarding")
-                
-=======
             if isSaving {
                 Color.black.opacity(0.4)
                     .ignoresSafeArea()
@@ -172,20 +103,11 @@
             // Complete onboarding
             await MainActor.run {
                 isSaving = false
->>>>>>> 02302173
                 withAnimation(.easeInOut(duration: 0.6)) {
                     onComplete()
                 }
             }
             
-<<<<<<< HEAD
-            print("✅ Onboarding complete for user: \(profile.displayName)")
-        } catch {
-            await MainActor.run {
-                errorMessage = "Failed to create profile: \(error.localizedDescription)"
-            }
-            print("❌ Onboarding failed: \(error)")
-=======
         } catch {
             await MainActor.run {
                 isSaving = false
@@ -193,7 +115,6 @@
                 showError = true
             }
             print("❌ Error saving profile: \(error)")
->>>>>>> 02302173
         }
     }
 }
