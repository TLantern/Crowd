--- conflicted
+++ resolved
@@ -49,13 +49,9 @@
             ScrollView(.vertical, showsIndicators: false) {
                 VStack(alignment: .leading, spacing: 20) {
                     identityBlock
-                    interactionBar
                     statsRow
                     tagsSection
-<<<<<<< HEAD
-=======
                     interactionBar
->>>>>>> a0f93218
                     gallerySection
                     suggestedConnectionsSection
 
