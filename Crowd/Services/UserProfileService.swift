--- conflicted
+++ resolved
@@ -196,104 +196,11 @@
         profileCache.removeAll()
     }
     
-<<<<<<< HEAD
-    // MARK: - Profile Creation & Updates
-    
-    func createUser(displayName: String, campus: String, interests: [String]) async throws -> UserProfile {
-        guard let userId = FirebaseManager.shared.getCurrentUserId() else {
-            throw NSError(domain: "UserProfileService", code: 401, userInfo: [NSLocalizedDescriptionKey: "Not authenticated"])
-        }
-        
-        let functions = FirebaseManager.shared.functions
-        let callable = functions.httpsCallable("createUser")
-        
-        let data: [String: Any] = [
-            "displayName": displayName,
-            "interests": interests,
-            "campus": campus
-        ]
-        
-        let result = try await callable.call(data)
-        
-        guard let response = result.data as? [String: Any],
-              let success = response["success"] as? Bool,
-              success else {
-            throw NSError(domain: "UserProfileService", code: 500, userInfo: [NSLocalizedDescriptionKey: "Failed to create user"])
-        }
-        
-        // Fetch the newly created profile
-        let profile = try await fetchProfile(userId: userId)
-        
-        print("✅ User profile created: \(displayName)")
-        return profile
-    }
-    
-    func updateProfile(userId: String, updates: [String: Any]) async throws {
-        let functions = FirebaseManager.shared.functions
-        let callable = functions.httpsCallable("updateUser")
-        
-        var data = updates
-        data["id"] = userId
-        
-        let result = try await callable.call(data)
-        
-        guard let response = result.data as? [String: Any],
-              let success = response["success"] as? Bool,
-              success else {
-            throw NSError(domain: "UserProfileService", code: 500, userInfo: [NSLocalizedDescriptionKey: "Failed to update profile"])
-        }
-        
-        // Clear cache to force refresh
-        profileCache.removeValue(forKey: userId)
-        
-        print("✅ User profile updated")
-    }
-    
-    func updateInterests(userId: String, interests: [String]) async throws {
-        try await updateProfile(userId: userId, updates: ["interests": interests])
-    }
-    
-    func updateDisplayName(userId: String, displayName: String) async throws {
-        try await updateProfile(userId: userId, updates: ["displayName": displayName])
-    }
-    
-    // MARK: - Profile Image Upload
-    
-    /// Upload profile image to Firebase Storage and update user profile
-    func uploadProfileImage(userId: String, image: UIImage) async throws -> String {
-        // Compress image
-        guard let imageData = image.jpegData(compressionQuality: 0.7) else {
-            throw NSError(domain: "UserProfileService", code: 400, userInfo: [NSLocalizedDescriptionKey: "Failed to compress image"])
-        }
-        
-        // Upload to Firebase Storage
-        let storage = Storage.storage()
-        let storageRef = storage.reference()
-        let imageRef = storageRef.child("profile_images/\(userId).jpg")
-        
-        // Set metadata
-        let metadata = StorageMetadata()
-        metadata.contentType = "image/jpeg"
-        
-        // Upload image
-        _ = try await imageRef.putDataAsync(imageData, metadata: metadata)
-        
-        // Get download URL
-        let downloadURL = try await imageRef.downloadURL()
-        
-        // Update user profile with image URL
-        try await updateProfile(userId: userId, updates: ["profileImageURL": downloadURL.absoluteString])
-        
-        print("✅ Profile image uploaded: \(downloadURL.absoluteString)")
-        
-        return downloadURL.absoluteString
-=======
     private func generateRandomColor() -> String {
         let colors = [
             "#FF6B6B", "#4ECDC4", "#45B7D1", "#FFA07A", "#98D8C8",
             "#F7DC6F", "#BB8FCE", "#85C1E2", "#F8B195", "#C06C84"
         ]
         return colors.randomElement() ?? "#808080"
->>>>>>> 02302173
     }
 }
